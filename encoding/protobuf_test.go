--- conflicted
+++ resolved
@@ -75,65 +75,6 @@
 	}
 }
 
-<<<<<<< HEAD
-func TestProtobufStreamRequest(t *testing.T) {
-	tests := []struct {
-		desc   string
-		method string
-		errMsg string
-
-		input  []byte
-		output []byte
-	}{{
-		desc:   "Non streaming method must fail",
-		method: "Bar/Baz",
-		errMsg: "proto method does not support streaming",
-	}, {
-		desc:   "success request",
-		method: "Bar/BidiStream",
-		input:  []byte(`{"test": 1}`),
-		output: []byte{8, 1},
-	}, {
-		desc:   "eof",
-		method: "Bar/BidiStream",
-		input:  []byte(nil),
-		errMsg: "EOF",
-	}}
-	for _, tt := range tests {
-		t.Run(tt.desc, func(t *testing.T) {
-			source, err := protobuf.NewDescriptorProviderFileDescriptorSetBins("../testdata/protobuf/simple/simple.proto.bin")
-			require.NoError(t, err)
-			serializer, err := NewProtobuf(tt.method, source, bytes.NewReader(tt.input))
-			require.NoError(t, err)
-			bytes, err := serializer.StreamRequest()
-			if tt.errMsg == "" {
-				require.Equal(t, tt.output, bytes)
-				require.NoError(t, err)
-			} else {
-				require.Nil(t, bytes)
-				require.EqualError(t, err, tt.errMsg)
-			}
-
-		})
-	}
-}
-
-type errReader struct {
-	err error
-}
-
-func (r errReader) Read([]byte) (int, error) { return 0, r.err }
-
-func TestNewProtobufDecoderError(t *testing.T) {
-	source, err := protobuf.NewDescriptorProviderFileDescriptorSetBins("../testdata/protobuf/simple/simple.proto.bin")
-	assert.NoError(t, err)
-	proto, err := NewProtobuf("Bar/Baz", source, errReader{err: errors.New("test error")})
-	assert.Nil(t, proto)
-	assert.EqualError(t, err, "test error")
-}
-
-=======
->>>>>>> 2890921d
 func TestProtobufRequest(t *testing.T) {
 	tests := []struct {
 		method string
@@ -179,15 +120,8 @@
 			bsOut:  []byte{0x8, 0xA},
 		},
 		{
-<<<<<<< HEAD
-			method: "Bar/Baz",
-			desc:   "nested yaml",
-			bsIn: []byte(`---
-{test: 1, nested: {value: 1}}`),
-=======
 			desc:  "nested yaml",
 			bsIn:  []byte(`{test: 1, nested: {value: 1}}`),
->>>>>>> 2890921d
 			bsOut: []byte{0x8, 0x1, 0x12, 0x2, 0x8, 0x1},
 		},
 		{
@@ -208,12 +142,7 @@
 	require.NoError(t, err)
 	for _, tt := range tests {
 		t.Run(tt.desc, func(t *testing.T) {
-<<<<<<< HEAD
-			req := bytes.NewReader(tt.bsIn)
-			serializer, err := NewProtobuf(tt.method, source, req)
-=======
 			serializer, err := NewProtobuf("Bar/Baz", source)
->>>>>>> 2890921d
 			require.NoError(t, err, "Failed to create serializer")
 
 			got, err := serializer.Request(tt.bsIn)
