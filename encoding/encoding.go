--- conflicted
+++ resolved
@@ -76,14 +76,10 @@
 type StreamSerializer interface {
 	// StreamRequest creates a root stream request, a stream request reader using
 	// body reader provided
-<<<<<<< HEAD
-	StreamRequest(body io.Reader) (*transport.Request, StreamRequestReader, error)
+	StreamRequest(body io.Reader) (*transport.StreamRequest, StreamRequestReader, error)
 
 	// MethodType returns the type of RPC method
 	MethodType() methodType
-=======
-	StreamRequest(body io.Reader) (*transport.StreamRequest, StreamRequestReader, error)
->>>>>>> 3940a0e1
 }
 
 // The list of supported encodings.
