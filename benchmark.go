// Copyright (c) 2016 Uber Technologies, Inc.
//
// Permission is hereby granted, free of charge, to any person obtaining a copy
// of this software and associated documentation files (the "Software"), to deal
// in the Software without restriction, including without limitation the rights
// to use, copy, modify, merge, publish, distribute, sublicense, and/or sell
// copies of the Software, and to permit persons to whom the Software is
// furnished to do so, subject to the following conditions:
//
// The above copyright notice and this permission notice shall be included in
// all copies or substantial portions of the Software.
//
// THE SOFTWARE IS PROVIDED "AS IS", WITHOUT WARRANTY OF ANY KIND, EXPRESS OR
// IMPLIED, INCLUDING BUT NOT LIMITED TO THE WARRANTIES OF MERCHANTABILITY,
// FITNESS FOR A PARTICULAR PURPOSE AND NONINFRINGEMENT. IN NO EVENT SHALL THE
// AUTHORS OR COPYRIGHT HOLDERS BE LIABLE FOR ANY CLAIM, DAMAGES OR OTHER
// LIABILITY, WHETHER IN AN ACTION OF CONTRACT, TORT OR OTHERWISE, ARISING FROM,
// OUT OF OR IN CONNECTION WITH THE SOFTWARE OR THE USE OR OTHER DEALINGS IN
// THE SOFTWARE.

package main

import (
	"encoding/json"
	"errors"
	"fmt"
	"math"
	"os"
	"os/signal"
	"runtime"
	"strings"
	"sync"
	"time"

	"github.com/yarpc/yab/limiter"
	"github.com/yarpc/yab/statsd"
	"github.com/yarpc/yab/transport"

	"go.uber.org/zap"
)

var (
	errNegativeDuration = errors.New("duration cannot be negative")
	errNegativeMaxReqs  = errors.New("max requests cannot be negative")

	// using a global _quantiles slice mainly for ease of testing, and not passing
	// the same array around to multiple functions
	_quantiles = []float64{0.5000, 0.9000, 0.9500, 0.9900, 0.9990, 0.9995, 1.0000}
)

// Parameters holds values of all benchmark parameters
type Parameters struct {
	CPUs        int    `json:"cpus"`
	Connections int    `json:"connections"`
	Concurrency int    `json:"concurrency"`
	MaxRequests int    `json:"maxRequests"`
	MaxDuration string `json:"maxDuration"`
	MaxRPS      int    `json:"maxRPS"`
}

// Summary stores the benchmarking summary
type Summary struct {
	ElapsedTimeSeconds float64 `json:"elapsedTimeSeconds"`
	TotalRequests      int     `json:"totalRequests"`
	RPS                float64 `json:"rps"`
}

// BenchmarkOutput stores benchmark settings and results for JSON output
type BenchmarkOutput struct {
	Parameters Parameters        `json:"benchmarkParameters"`
	Latencies  map[string]string `json:"latencies"`
	Summary    Summary           `json:"summary"`
}

// setGoMaxProcs sets runtime.GOMAXPROCS if the option is set
// and returns the number of GOMAXPROCS configured.
func (o BenchmarkOptions) setGoMaxProcs() int {
	if o.NumCPUs > 0 {
		runtime.GOMAXPROCS(o.NumCPUs)
	}
	return runtime.GOMAXPROCS(-1)
}

func (o BenchmarkOptions) getNumConnections(goMaxProcs int) int {
	if o.Connections > 0 {
		return o.Connections
	}

	// If the user doesn't specify a number of connections, choose a sane default.
	return goMaxProcs * 2
}

func (o BenchmarkOptions) validate() error {
	if o.MaxDuration < 0 {
		return errNegativeDuration
	}
	if o.MaxRequests < 0 {
		return errNegativeMaxReqs
	}

	return nil
}

func (o BenchmarkOptions) enabled() bool {
	// By default, benchmarks are disabled. At least MaxDuration or MaxRequests
	// should not be 0 for the benchmark to start.
	// We guard for negative values in the options validate() method, called
	// after entering the benchmark case.
	return o.MaxDuration != 0 || o.MaxRequests != 0
}

<<<<<<< HEAD
func runWorker(t transport.Transport, b benchmarker, s *benchmarkState, run *limiter.Run, logger *zap.Logger) {
=======
func runWorker(t transport.Transport, b benchmarkCaller, s *benchmarkState, run *limiter.Run, logger *zap.Logger) {
>>>>>>> 1fb5eb42
	for cur := run; cur.More(); {
		latency, err := b.Call(t)
		if err != nil {
			s.recordError(err)
			// TODO: Add information about which peer specifically failed.
			logger.Info("Failed while making call.", zap.Error(err))
			continue
		}

		s.recordLatency(latency)
	}
}

<<<<<<< HEAD
func runBenchmark(out output, logger *zap.Logger, allOpts Options, resolved resolvedProtocolEncoding, methodName string, b benchmarker) {
=======
func runBenchmark(out output, logger *zap.Logger, allOpts Options, resolved resolvedProtocolEncoding, methodName string, b benchmarkCaller) {
>>>>>>> 1fb5eb42
	opts := allOpts.BOpts

	if err := opts.validate(); err != nil {
		out.Fatalf("Invalid benchmarking options: %v", err)
	}
	if !opts.enabled() {
		return
	}

	if opts.RPS > 0 && opts.MaxDuration > 0 {
		// The RPS * duration in seconds may cap opts.MaxRequests.
		rpsMax := int(float64(opts.RPS) * opts.MaxDuration.Seconds())
		if rpsMax < opts.MaxRequests || opts.MaxRequests == 0 {
			opts.MaxRequests = rpsMax
		}
	}

	goMaxProcs := opts.setGoMaxProcs()
	numConns := opts.getNumConnections(goMaxProcs)

	parameters := Parameters{
		CPUs:        goMaxProcs,
		Connections: numConns,
		Concurrency: opts.Concurrency,
		MaxRequests: opts.MaxRequests,
		MaxDuration: opts.MaxDuration.String(),
		MaxRPS:      opts.RPS,
	}

	// If format is JSON, benchmark parameters are printed after benchmark is run to maintain a single JSON blob
	formatAsJSON := false
	switch format := strings.ToLower(opts.Format); format {
	case "text", "":
		printParameters(out, parameters)
	case "json":
		formatAsJSON = true
	default:
		out.Warnf("Unrecognized format option %q, please specify 'json' for JSON output. Printing plaintext output as default.\n\n", opts.Format)
		printParameters(out, parameters)
	}

	// Warm up number of connections.
	logger.Debug("Warming up connections.", zap.Int("numConns", numConns))
	connections, err := warmTransports(b, numConns, allOpts.TOpts, resolved, opts.WarmupRequests)
	if err != nil {
		out.Fatalf("Failed to warmup connections for benchmark: %v", err)
	}

	globalStatter, err := statsd.NewClient(logger, opts.StatsdHostPort, allOpts.TOpts.ServiceName, methodName)
	if err != nil {
		out.Fatalf("Failed to create statsd client for benchmark: %v", err)
	}

	var wg sync.WaitGroup
	states := make([]*benchmarkState, len(connections)*opts.Concurrency)

	for i, c := range connections {
		statter := globalStatter

		if opts.PerPeerStats {
			// If per-peer stats are enabled, dual emit metrics to the original value
			// and the per-peer value.
			prefix := fmt.Sprintf("peer.%v.", c.peerID)
			statter = statsd.MultiClient(
				statter,
				statsd.NewPrefixedClient(statter, prefix),
			)
		}

		for j := 0; j < opts.Concurrency; j++ {
			states[i*opts.Concurrency+j] = newBenchmarkState(statter)
		}
	}

	run := limiter.New(opts.MaxRequests, opts.RPS, opts.MaxDuration)
	stopOnInterrupt(out, run)

	logger.Info("Benchmark starting.", zap.Any("options", opts))
	start := time.Now()
	for i, c := range connections {
		for j := 0; j < opts.Concurrency; j++ {
			state := states[i*opts.Concurrency+j]

			wg.Add(1)
			go func(t transport.Transport) {
				defer wg.Done()
<<<<<<< HEAD
				runWorker(t, b, state, run, logger)
			}(c.Transport)
=======
				runWorker(c, b, state, run, logger)
			}(c)
>>>>>>> 1fb5eb42
		}
	}

	// Wait for all the worker goroutines to end.
	wg.Wait()
	total := time.Since(start)
	// Merge all the states into 0
	overall := states[0]
	for _, s := range states[1:] {
		overall.merge(s)
	}

	logger.Info("Benchmark complete.",
		zap.Duration("totalDuration", total),
		zap.Int("totalRequests", overall.totalRequests),
		zap.Time("startTime", start),
	)

	// Print out errors
	// TODO: allow errors to be printed in JSON format for output consistency
	overall.printErrors(out)

	latencyValues := overall.getLatencies()

	// Rounding RPS value to the hundredths place
	rps := float64(overall.totalRequests) / total.Seconds()
	rps = (math.Round(rps * 100)) / 100

	summary := Summary{
		ElapsedTimeSeconds: (total / time.Millisecond * time.Millisecond).Seconds(),
		TotalRequests:      overall.totalRequests,
		RPS:                rps,
	}

	if formatAsJSON {
		outputJSON(out, parameters, latencyValues, summary)
	} else {
		outputPlaintext(out, latencyValues, summary)
	}
}

func outputJSON(out output, parameters Parameters, latencyValues map[float64]time.Duration, summary Summary) {
	latencies := make(map[string]string, len(_quantiles))
	for _, quantile := range _quantiles {
		latencies[fmt.Sprintf("%.4f", quantile)] = latencyValues[quantile].String()
	}

	benchmarkOutput := BenchmarkOutput{
		Parameters: parameters,
		Latencies:  latencies,
		Summary:    summary,
	}

	jsonOutput, err := json.MarshalIndent(&benchmarkOutput, "" /* prefix */, "  " /* indent */)
	if err != nil {
		out.Fatalf("Failed to marshal benchmark output: %v\n", err)
	}
	out.Printf("%s\n", jsonOutput)
}

func outputPlaintext(out output, latencyValues map[float64]time.Duration, summary Summary) {
	// Print out latencies
	printLatencies(out, latencyValues)

	// Print out summary
	out.Printf("Elapsed time (seconds):   %.2f\n", summary.ElapsedTimeSeconds)
	out.Printf("Total requests:           %v\n", summary.TotalRequests)
	out.Printf("RPS:                      %.2f\n", summary.RPS)
	// TODO: add sent/received stream messages summary
}

func printParameters(out output, parameters Parameters) {
	out.Printf("Benchmark parameters:\n")
	out.Printf("  CPUs:            %v\n", parameters.CPUs)
	out.Printf("  Connections:     %v\n", parameters.Connections)
	out.Printf("  Concurrency:     %v\n", parameters.Concurrency)
	out.Printf("  Max requests:    %v\n", parameters.MaxRequests)
	out.Printf("  Max duration:    %v\n", parameters.MaxDuration)
	out.Printf("  Max RPS:         %v\n", parameters.MaxRPS)
}

func printLatencies(out output, latencyValues map[float64]time.Duration) {
	out.Printf("Latencies:\n")
	for _, quantile := range _quantiles {
		out.Printf("  %.4f: %v\n", quantile, latencyValues[quantile])
	}
}

// stopOnInterrupt sets up a signal that will trigger the run to stop.
func stopOnInterrupt(out output, r *limiter.Run) {
	c := make(chan os.Signal, 1)
	signal.Notify(c, os.Interrupt)

	go func() {
		<-c
		// Preceding newline since Ctrl-C will be printed inline.
		out.Printf("\n!!Benchmark interrupted!!\n")
		r.Stop()
	}()
}<|MERGE_RESOLUTION|>--- conflicted
+++ resolved
@@ -109,11 +109,7 @@
 	return o.MaxDuration != 0 || o.MaxRequests != 0
 }
 
-<<<<<<< HEAD
-func runWorker(t transport.Transport, b benchmarker, s *benchmarkState, run *limiter.Run, logger *zap.Logger) {
-=======
 func runWorker(t transport.Transport, b benchmarkCaller, s *benchmarkState, run *limiter.Run, logger *zap.Logger) {
->>>>>>> 1fb5eb42
 	for cur := run; cur.More(); {
 		latency, err := b.Call(t)
 		if err != nil {
@@ -127,11 +123,7 @@
 	}
 }
 
-<<<<<<< HEAD
-func runBenchmark(out output, logger *zap.Logger, allOpts Options, resolved resolvedProtocolEncoding, methodName string, b benchmarker) {
-=======
 func runBenchmark(out output, logger *zap.Logger, allOpts Options, resolved resolvedProtocolEncoding, methodName string, b benchmarkCaller) {
->>>>>>> 1fb5eb42
 	opts := allOpts.BOpts
 
 	if err := opts.validate(); err != nil {
@@ -218,13 +210,8 @@
 			wg.Add(1)
 			go func(t transport.Transport) {
 				defer wg.Done()
-<<<<<<< HEAD
 				runWorker(t, b, state, run, logger)
 			}(c.Transport)
-=======
-				runWorker(c, b, state, run, logger)
-			}(c)
->>>>>>> 1fb5eb42
 		}
 	}
 
