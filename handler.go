--- conflicted
+++ resolved
@@ -16,16 +16,6 @@
 	"go.uber.org/zap"
 )
 
-<<<<<<< HEAD
-// streamRequestIO exposes methods to manage stream request lifecycle
-type streamRequestIO interface {
-	// nextRequestBody returns the next stream message body
-	// if it has no more messages it will return EOF
-	nextRequestBody() (requestBody []byte, err error)
-
-	// handleResponseBody handles the received stream response message body
-	handleResponseBody(responseBody []byte) error
-=======
 // StreamIO defines the interface for fetching stream requests and handling
 // stream responses.
 type StreamIO interface {
@@ -35,7 +25,6 @@
 
 	// HandleResponse handles the received stream response message.
 	HandleResponse(responseBody []byte) error
->>>>>>> 7e099403
 }
 
 type requestHandler struct {
@@ -103,11 +92,7 @@
 		r.out.Fatalf("Failed while preparing the request: %v\n", err)
 	}
 
-<<<<<<< HEAD
-	streamIO := newStreamRequestRecorder(r.out, r.serializer, streamMsgReader)
-=======
 	streamIO := newStreamIOProvider(r.out, r.serializer, streamMsgReader)
->>>>>>> 7e099403
 
 	if r.shouldMakeInitialRequest() {
 		if err = makeStreamRequest(r.transport, streamReq, r.serializer, streamIO); err != nil {
@@ -136,11 +121,7 @@
 // it then delegates to handler based on rpc type to handle request and response of the stream
 // nextBodyFn is called to get the next stream message body
 // responseHandlerFn is called with the response of the stream
-<<<<<<< HEAD
-func makeStreamRequest(t transport.Transport, streamReq *transport.StreamRequest, serializer encoding.Serializer, streamIO streamRequestIO) error {
-=======
 func makeStreamRequest(t transport.Transport, streamReq *transport.StreamRequest, serializer encoding.Serializer, streamIO StreamIO) error {
->>>>>>> 7e099403
 	streamTransport, ok := t.(transport.StreamTransport)
 	if !ok {
 		return fmt.Errorf("Transport does not support stream calls: %q", t.Protocol())
@@ -168,15 +149,9 @@
 }
 
 // makeServerStream starts server-side streaming rpc
-<<<<<<< HEAD
-func makeServerStream(ctx context.Context, stream *yarpctransport.ClientStream, streamIO streamRequestIO) error {
-
-	req, err := streamIO.nextRequestBody()
-=======
 func makeServerStream(ctx context.Context, stream *yarpctransport.ClientStream, streamIO StreamIO) error {
 
 	req, err := streamIO.NextRequest()
->>>>>>> 7e099403
 	// Use nil body if no initial request input is empty, since request
 	// is mandatory in server streaming rpc.
 	if err != nil && err != io.EOF {
@@ -184,11 +159,7 @@
 	}
 	if err == nil {
 		// Verify there is no second request.
-<<<<<<< HEAD
-		if _, err = streamIO.nextRequestBody(); err == nil {
-=======
 		if _, err = streamIO.NextRequest(); err == nil {
->>>>>>> 7e099403
 			return fmt.Errorf("Request data contains more than 1 message for server-streaming RPC")
 		} else if err != io.EOF {
 			return err
@@ -205,11 +176,7 @@
 			break
 		}
 
-<<<<<<< HEAD
-		err = streamIO.handleResponseBody(resBody)
-=======
 		err = streamIO.HandleResponse(resBody)
->>>>>>> 7e099403
 	}
 
 	if err == io.EOF {
@@ -219,20 +186,12 @@
 }
 
 // makeClientStream starts client-side streaming rpc
-<<<<<<< HEAD
-func makeClientStream(ctx context.Context, stream *yarpctransport.ClientStream, streamIO streamRequestIO) error {
-=======
 func makeClientStream(ctx context.Context, stream *yarpctransport.ClientStream, streamIO StreamIO) error {
->>>>>>> 7e099403
 
 	var err error
 	for err == nil {
 		var reqBody []byte
-<<<<<<< HEAD
-		reqBody, err = streamIO.nextRequestBody()
-=======
 		reqBody, err = streamIO.NextRequest()
->>>>>>> 7e099403
 		if err != nil {
 			break
 		}
@@ -250,19 +209,11 @@
 	if err != nil {
 		return err
 	}
-<<<<<<< HEAD
-	return streamIO.handleResponseBody(res)
-}
-
-// makeBidiStream starts bi-directional streaming rpc
-func makeBidiStream(ctx context.Context, stream *yarpctransport.ClientStream, streamIO streamRequestIO) error {
-=======
 	return streamIO.HandleResponse(res)
 }
 
 // makeBidiStream starts bi-directional streaming rpc
 func makeBidiStream(ctx context.Context, stream *yarpctransport.ClientStream, streamIO StreamIO) error {
->>>>>>> 7e099403
 
 	var wg sync.WaitGroup
 	var sendErr error
@@ -278,25 +229,15 @@
 		var err error
 		for err == nil {
 			var reqBody []byte
-<<<<<<< HEAD
-			reqBody, err = streamIO.nextRequestBody()
-=======
 			reqBody, err = streamIO.NextRequest()
 			if err == io.EOF {
 				err = closeSendStream(ctx, stream)
 				break
 			}
->>>>>>> 7e099403
 			if err != nil {
-				if err != io.EOF {
-					// Cancel the context to unblock the routine waiting on receiving
-					// stream messages.
-					cancel()
-				}
-
-				if closeErr := closeSendStream(ctx, stream); closeErr != nil {
-					err = closeErr
-				}
+				// Cancel the context to unblock the routine waiting on receiving
+				// stream messages.
+				cancel()
 
 				break
 			}
@@ -317,11 +258,7 @@
 			break
 		}
 
-<<<<<<< HEAD
-		receiveErr = streamIO.handleResponseBody(resBody)
-=======
 		receiveErr = streamIO.HandleResponse(resBody)
->>>>>>> 7e099403
 	}
 
 	cancel()
@@ -379,30 +316,15 @@
 	return nil
 }
 
-<<<<<<< HEAD
-// streamRequestRecorder uses provided stream message reader to provide stream
-// IO methods to read requests one by one and handle responses. It also records all the
-// requests which is needed for benchmarks.
-type streamRequestRecorder struct {
+// streamIOHandler uses provided stream message reader to provide stream
+// IO methods to read requests one by one and handle responses.
+//
+// It also records all the requests which are needed for benchmark, this is
+// useful when there are warmup requests and benchmark requests together.
+type streamIOHandler struct {
 	eofReached     bool     // true if stream message reader has reached EOF
 	streamRequests [][]byte // recorded stream requests
 
-	streamMsgReader encoding.StreamRequestReader
-	out             output
-	serializer      encoding.Serializer
-}
-
-// nextRequestBody returns the next stream request body from the given stream
-// message reader and also records the request.
-// Note: this method must not be called once EOF has been returned
-func (s *streamRequestRecorder) nextRequestBody() ([]byte, error) {
-	msg, err := s.streamMsgReader.NextBody()
-	if err == io.EOF {
-		s.eofReached = true
-=======
-// streamIOHandler uses provided stream message reader to provide stream
-// IO methods to read requests one by one and handle responses.
-type streamIOHandler struct {
 	out             output
 	serializer      encoding.Serializer
 	streamMsgReader encoding.StreamRequestReader
@@ -414,39 +336,19 @@
 func (s *streamIOHandler) NextRequest() ([]byte, error) {
 	msg, err := s.streamMsgReader.NextBody()
 	if err == io.EOF {
->>>>>>> 7e099403
 		return nil, err
 	}
 	if err != nil {
 		return nil, fmt.Errorf("Failed while reading stream input: %v", err)
 	}
 
-<<<<<<< HEAD
 	s.streamRequests = append(s.streamRequests, msg)
 
-	return msg, nil
-}
-
-// allRequests returns all the stream requests
-func (s *streamRequestRecorder) allRequests() [][]byte {
-	for !s.eofReached {
-		if _, err := s.nextRequestBody(); err != nil && err != io.EOF {
-			s.out.Fatalf("%v\n", err)
-		}
-	}
-
-	return s.streamRequests
-}
-
-// handleResponseBody validates the response bytes and prints indented JSON body
-func (s *streamRequestRecorder) handleResponseBody(body []byte) error {
-=======
 	return msg, nil
 }
 
 // HandleResponse validates the response bytes and prints indented JSON body.
 func (s *streamIOHandler) HandleResponse(body []byte) error {
->>>>>>> 7e099403
 	res, err := s.serializer.Response(&transport.Response{Body: body})
 	if err != nil {
 		return fmt.Errorf("Failed while serializing stream response: %v", err)
@@ -461,15 +363,20 @@
 	return nil
 }
 
-<<<<<<< HEAD
-// newStreamRequestRecorder returns streamIO which also records requests
-func newStreamRequestRecorder(out output, serializer encoding.Serializer, streamMsgReader encoding.StreamRequestReader) *streamRequestRecorder {
-	return &streamRequestRecorder{
-=======
+// allRequests returns all the requests from the stream reader.
+func (s *streamIOHandler) allRequests() [][]byte {
+	for !s.eofReached {
+		if _, err := s.NextRequest(); err != nil && err != io.EOF {
+			s.out.Fatalf("%v\n", err)
+		}
+	}
+
+	return s.streamRequests
+}
+
 // newStreamIOProvider returns streamIO which also records requests.
 func newStreamIOProvider(out output, serializer encoding.Serializer, streamMsgReader encoding.StreamRequestReader) *streamIOHandler {
 	return &streamIOHandler{
->>>>>>> 7e099403
 		out:             out,
 		serializer:      serializer,
 		streamMsgReader: streamMsgReader,
