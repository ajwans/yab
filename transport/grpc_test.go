--- conflicted
+++ resolved
@@ -103,7 +103,6 @@
 
 func TestGRPCSuccess(t *testing.T) {
 	doWithGRPCTestEnv(t, "example-caller", 5, []transport.Procedure{
-<<<<<<< HEAD
 		newTestJSONProcedure("example", "Foo::Bar", testBar)}, "json",
 		func(t *testing.T, grpcTestEnv *grpcTestEnv) {
 			request, err := newTestJSONRequest("example", "Foo::Bar", &testBarRequest{One: "hello"})
@@ -114,7 +113,7 @@
 			testBarResponse := &testBarResponse{}
 			require.NoError(t, json.Unmarshal(response.Body, testBarResponse))
 			require.Equal(t, "hello", testBarResponse.One)
-		})
+		}, 0)
 }
 
 type simpleSvc struct {
@@ -178,19 +177,6 @@
 	assert.NotNil(t, msg)
 	assert.NoError(t, stream.Close(ctx))
 	assert.Equal(t, 1, svc.streamsOpened)
-=======
-		newTestJSONProcedure("example", "Foo::Bar", testBar),
-	}, func(t *testing.T, grpcTestEnv *grpcTestEnv) {
-		request, err := newTestJSONRequest("example", "Foo::Bar", &testBarRequest{One: "hello"})
-		require.NoError(t, err)
-		response, err := grpcTestEnv.Transport.Call(context.Background(), request)
-		require.NoError(t, err)
-		require.NotNil(t, response)
-		testBarResponse := &testBarResponse{}
-		require.NoError(t, json.Unmarshal(response.Body, testBarResponse))
-		require.Equal(t, "hello", testBarResponse.One)
-	}, 0)
->>>>>>> d1b66fcc
 }
 
 func TestGRPCError(t *testing.T) {
@@ -208,7 +194,7 @@
 	t.Run("With default max response size", func(t *testing.T) {
 		doWithGRPCTestEnv(t, "example-caller", 1, []transport.Procedure{
 			newTestJSONProcedure("example", "Foo::Bar", testLargeResponse),
-		}, func(t *testing.T, grpcTestEnv *grpcTestEnv) {
+		}, "json", func(t *testing.T, grpcTestEnv *grpcTestEnv) {
 			request, err := newTestJSONRequest("example", "Foo::Bar", &testBarRequest{One: "hello", Size: 1024 * 1024 * 4})
 			require.NoError(t, err)
 			_, err = grpcTestEnv.Transport.Call(context.Background(), request)
@@ -218,7 +204,7 @@
 	t.Run("With custom max response size", func(t *testing.T) {
 		doWithGRPCTestEnv(t, "example-caller", 1, []transport.Procedure{
 			newTestJSONProcedure("example", "Foo::Bar", testLargeResponse),
-		}, func(t *testing.T, grpcTestEnv *grpcTestEnv) {
+		}, "json", func(t *testing.T, grpcTestEnv *grpcTestEnv) {
 			request, err := newTestJSONRequest("example", "Foo::Bar", &testBarRequest{One: "hello", Size: 1024 * 1024 * 4})
 			require.NoError(t, err)
 			_, err = grpcTestEnv.Transport.Call(context.Background(), request)
@@ -283,11 +269,7 @@
 	f func(*testing.T, *grpcTestEnv),
 	maxResponseSize int,
 ) {
-<<<<<<< HEAD
-	grpcTestEnv, err := newGRPCTestEnv(caller, numInbounds, procedures, encoding)
-=======
-	grpcTestEnv, err := newGRPCTestEnv(caller, numInbounds, procedures, maxResponseSize)
->>>>>>> d1b66fcc
+	grpcTestEnv, err := newGRPCTestEnv(caller, numInbounds, procedures, encoding, maxResponseSize)
 	require.NoError(t, err)
 	defer func() {
 		assert.NoError(t, grpcTestEnv.Close())
@@ -306,11 +288,8 @@
 	caller string,
 	numInbounds int,
 	procedures []transport.Procedure,
-<<<<<<< HEAD
 	encoding string,
-=======
 	maxResponseSize int,
->>>>>>> d1b66fcc
 ) (_ *grpcTestEnv, err error) {
 	options := []grpc.TransportOption{grpc.ServerMaxSendMsgSize(1024 * 1024 * 10)}
 	yarpcTransport := grpc.NewTransport(options...)
@@ -345,18 +324,11 @@
 	}
 
 	transport, err := NewGRPC(GRPCOptions{
-<<<<<<< HEAD
-		Addresses: addresses,
-		Tracer:    opentracing.NoopTracer{},
-		Caller:    caller,
-		Encoding:  encoding,
-=======
 		Addresses:       addresses,
 		Tracer:          opentracing.NoopTracer{},
 		Caller:          caller,
 		Encoding:        "json",
 		MaxResponseSize: maxResponseSize,
->>>>>>> d1b66fcc
 	})
 	if err != nil {
 		return nil, err
